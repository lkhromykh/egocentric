--- conflicted
+++ resolved
@@ -35,11 +35,7 @@
             rgb2=(.5, .5, .5),
             mark='random',
             markrgb='1 1 1',
-<<<<<<< HEAD
-            random=0.01,
-=======
             random=0.,
->>>>>>> 727e563c
             width=300,
             height=300
         )
