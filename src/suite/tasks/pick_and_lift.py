--- conflicted
+++ resolved
@@ -29,15 +29,7 @@
 
     def __init__(self, *args, **kwargs):
         super().__init__(*args, **kwargs)
-<<<<<<< HEAD
         self._prop = entities.HouseholdItem('Ultra_JarroDophilus')
-=======
-        # self._prop = entities.HouseholdItem('Ultra_JarroDophilus')
-        self._prop = Box(
-            half_lengths=common.BOX_SIZE,
-            mass=common.BOX_MASS,
-        )
->>>>>>> 727e563c
         self._prop_height = None
         self._arena.add_free_entity(self._prop)
         lower = self.workspace.tcp_box.lower.copy()
@@ -57,18 +49,9 @@
     def initialize_episode_mjcf(self, random_state):
         try:
             super().initialize_episode_mjcf(random_state)
-<<<<<<< HEAD
             item = random_state.choice(_ITEMS)
-=======
-            # item = random_state.choice(_ITEMS)
->>>>>>> 727e563c
             self._prop.detach()
-            # self._prop = entities.HouseholdItem(item)
-            self._prop = Box(
-                half_lengths=common.BOX_SIZE,
-                mass=common.BOX_MASS,
-            )
-            self._prop.geom.rgba = '1 0 0 1'
+            self._prop = entities.HouseholdItem(item)
             self._prop.observables.enable_all()
             self._arena.add_free_entity(self._prop)
         except Exception as exc:
@@ -102,10 +85,6 @@
         )
 
     def _prop_com_height(self, physics):
-<<<<<<< HEAD
-=======
-        return physics.bind(self._prop.geom).xpos[2]
->>>>>>> 727e563c
         prop = physics.bind(self._prop.body)
         return prop.xipos[2]
 
@@ -114,8 +93,7 @@
 
         def distance(physics):
             tcp_pos = physics.bind(self._gripper.tool_center_point).xpos
-            obj_pos = physics.bind(self._prop.geom).xpos
-            # obj_pos = physics.bind(self._prop.body).xipos
+            obj_pos, _ = self._prop.get_pose(physics)
             return obj_pos - tcp_pos
         self._task_observables[f'{self._prop.mjcf_model.model}/distance'] =\
             observable.Generic(distance)
