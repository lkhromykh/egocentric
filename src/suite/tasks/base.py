--- conflicted
+++ resolved
@@ -117,10 +117,7 @@
 
     def initialize_episode(self, physics, random_state):
         self._physics_variation.apply_variations(physics, random_state)
-        pos = random_state.uniform(
-            self.workspace.tcp_box.lower + np.array([0, 0, .05]),
-            self.workspace.tcp_box.upper
-        )
+        pos = self.workspace.tcp_box.sample(random_state)
         self._set_mocap(physics, pos, common.DOWN_QUATERNION)
         self._gripper.set_pose(physics, pos, common.DOWN_QUATERNION)
 
@@ -195,11 +192,7 @@
             self._mjcf_variation.bind_attributes(
                 light,
                 pos=noises.Additive(uni(-.6, .6)),
-<<<<<<< HEAD
-                diffuse=eq_noise(.05, .7),
-=======
                 diffuse=eq_noise(.1, .7),
->>>>>>> 727e563c
                 specular=eq_noise(.05, .3),
                 ambient=eq_noise(.05, .5)
             )
@@ -257,8 +250,4 @@
             depth = np.uint8(255 * depth)
             return np.concatenate([img, depth[..., np.newaxis]], -1)
 
-<<<<<<< HEAD
-        self._task_observables[f'{cam}/rgbd'] = observable.Generic(rgbd)
-=======
-        # self._task_observables[f'{cam}/rgbd'] = observable.Generic(rgbd)
->>>>>>> 727e563c
+        # self._task_observables[f'{cam}/rgbd'] = observable.Generic(rgbd)