from collections.abc import Callable
from typing import NamedTuple
import re

from dm_env import specs
import numpy as np
import jax
import jax.numpy as jnp
import haiku as hk
import tensorflow_probability.substrates.jax as tfp

from src.rl import types_ as types
from src.rl.config import Config

Array = types.Array
tfd = tfp.distributions
_out_w_init = hk.initializers.TruncatedNormal(stddev=1e-3)


class TransformedDistribution(tfd.TransformedDistribution):

    def log_prob(self, event):
        threshold = .9999
        event = jnp.clip(event, -threshold, threshold)
        return super().log_prob(event)

    def mode(self):
        return self.bijector.forward(self.distribution.mode())


class MLP(hk.Module):

    def __init__(self,
                 layers: types.Layers,
                 act: str,
                 norm: str,
                 activate_final: bool = True,
                 name: str | None = None,
                 ) -> None:
        super().__init__(name)
        self.layers = layers
        self.act = act
        self.norm = norm
        self.activate_final = activate_final

    def __call__(self, x: Array) -> Array:
        for idx, layer in enumerate(self.layers):
            x = hk.Linear(layer)(x)
            if idx != len(self.layers) - 1 or self.activate_final:
                x = _get_norm(self.norm)(x)
                x = _get_act(self.act)(x)
        return x


class Encoder(hk.Module):

    def __init__(self,
                 obs_keys: str,
                 mlp_layers: types.Layers,
                 cnn_kernels: types.Layers,
                 cnn_depths: types.Layers,
                 cnn_strides: types.Layers,
                 act: str,
                 norm: str,
                 name: str | None = None
                 ) -> None:
        super().__init__(name)
        self.obs_keys = obs_keys
        self.mlp_layers = mlp_layers
        self.cnn_kernels = cnn_kernels
        self.cnn_depths = cnn_depths
        self.cnn_strides = cnn_strides
        self.act = act
        self.norm = norm
        
    def __call__(self, obs: types.Observation) -> Array:
        mlp_feat, cnn_feat, emb = [], [], []
        def concat(x): return jnp.concatenate(x, -1)
<<<<<<< HEAD

=======
>>>>>>> 727e563c
        selected_keys = []
        for key, feat in sorted(obs.items()):
            if re.search(self.obs_keys, key):
                selected_keys.append(key)
                match feat.dtype:
                    case jnp.uint8: cnn_feat.append(feat)
                    case _: mlp_feat.append(jnp.atleast_1d(feat))
<<<<<<< HEAD
        print(f'{self.name} selected keys: {selected_keys}')
=======
        print(f'{self.name} keys: {selected_keys}')
>>>>>>> 727e563c
        if mlp_feat:
            mlp_feat = concat(mlp_feat)
            emb.append(self._mlp(mlp_feat))
        if cnn_feat:
            cnn_feat = concat(cnn_feat)
            emb.append(self._cnn(cnn_feat))

        emb = concat(emb)
        emb = _get_norm('layer')(emb)
        return jax.lax.tanh(emb)

    def _mlp(self, x):
        mlp = MLP(self.mlp_layers, self.act, self.norm, activate_final=False)
        return mlp(x)

    def _cnn(self, x):
        x /= 255.
        prefix = x.shape[:-3]
        x = jnp.reshape(x, (np.prod(prefix, dtype=int),) + x.shape[-3:])
        cnn = tuple(zip(self.cnn_depths, self.cnn_kernels, self.cnn_strides))
        for i, (depth, kernel, stride) in enumerate(cnn):
            x = hk.Conv2D(depth, kernel, stride, padding='VALID')(x)
            if i != len(cnn) - 1:
                x = _get_norm(self.norm)(x)
                x = _get_act(self.act)(x)
        return jnp.reshape(x, prefix + (-1,))


class Actor(hk.Module):

    def __init__(self,
                 action_spec: types.ActionSpecs,
                 layers: types.Layers,
                 act: str,
                 norm: str,
                 name: str | None = None
                 ) -> None:
        super().__init__(name)
        self.action_spec = action_spec
        self.layers = layers
        self.act = act
        self.norm = norm

    def __call__(self, state: Array) -> tfd.Distribution:
        state = MLP(self.layers, self.act, self.norm)(state)
        match sp := self.action_spec:
            case specs.DiscreteArray():
                logits = hk.Linear(sp.num_values, w_init=_out_w_init)(state)
                dist = tfd.OneHotCategorical(logits=logits, dtype=jnp.int32)
            case specs.BoundedArray():
                fc = hk.Linear(2 * sp.shape[0], w_init=_out_w_init)
                mean, std = jnp.split(fc(state), 2, -1)
                std = jax.nn.sigmoid(std) + 1e-3
                dist = tfd.Normal(mean, std)
                dist = TransformedDistribution(dist, tfp.bijectors.Tanh())
                dist = tfd.Independent(dist, 1)
            case _:
                raise ValueError(sp)
        return dist


class Critic(hk.Module):

    def __init__(self,
                 layers: types.Layers,
                 act: str,
                 norm: str,
                 name: str | None = None
                 ) -> None:
        super().__init__(name)
        self.layers = layers
        self.act = act
        self.norm = norm

    def __call__(self,
                 state: Array,
                 action: Array,
                 ) -> Array:
        x = jnp.concatenate([state, action.astype(state.dtype)], -1)
        x = MLP(self.layers, self.act, self.norm)(x)
        fc = hk.Linear(1, w_init=_out_w_init)
        return fc(x)


class CriticsEnsemble(hk.Module):

    def __init__(self,
                 ensemble_size: int,
                 *args,
                 name: str | None = None,
                 **kwargs
                 ) -> None:
        super().__init__(name)
        self.ensemble_size = ensemble_size
        self._factory = lambda n: Critic(*args, name=n, **kwargs)

    def __call__(self, *args, **kwargs):
        values = []
        for i in range(self.ensemble_size):
            critic = self._factory('critic_%d' % i)
            values.append(critic(*args, **kwargs))
        return jnp.concatenate(values, -1)


class Networks(NamedTuple):

    init: Callable
    actor: Callable
    critic: Callable
    act: Callable

    @classmethod
    def make_networks(
            cls,
            cfg: Config,
            observation_spec: types.ObservationSpecs,
            action_spec: types.ActionSpecs
    ) -> 'Networks':
        dummy_obs = jax.tree_map(
            lambda sp: sp.generate_value(),
            observation_spec
        )

        @hk.without_apply_rng
        @hk.multi_transform
        def model():
            def encoder(keys, name=None):
                return Encoder(
                    keys,
                    cfg.mlp_layers,
                    cfg.cnn_kernels,
                    cfg.cnn_depths,
                    cfg.cnn_strides,
                    cfg.activation,
                    cfg.normalization,
                    name=name
                )

            def actor(obs):
                if cfg.asymmetric:
                    keys = cfg.actor_keys
                    name = 'actor_encoder'
                    sg = lambda x: x
                else:
                    keys = cfg.critic_keys
                    name = 'critic_encoder'
                    sg = jax.lax.stop_gradient
                state = encoder(keys, name)(obs)
                state = sg(state)
                actor_ = Actor(
                    action_spec,
                    cfg.actor_layers,
                    cfg.activation,
                    cfg.normalization,
                    name='actor'
                )
                return actor_(state)

            def critic(obs, action):
                state = encoder(cfg.critic_keys, 'critic_encoder')(obs)
                critic_ = CriticsEnsemble(
                    cfg.ensemble_size,
                    cfg.critic_layers,
                    cfg.activation,
                    cfg.normalization,
                    name='critic'
                )
                return critic_(state, action)

            def act(seed: types.RNG,
                    obs: types.Observation,
                    training: bool
                    ) -> tuple[Array, Array]:
                dist = actor(obs)
                action, log_prob = jax.lax.cond(
                    training,
                    lambda: dist.experimental_sample_and_log_prob(seed=seed),
                    lambda: (dist.mode(), jnp.zeros(dist.batch_shape))
                )
                return action, log_prob

            def init():
                dist = actor(dummy_obs)
                critic(dummy_obs, dist.sample(seed=jax.random.PRNGKey(0)))
                init_temp = jnp.log(jnp.exp(cfg.init_temperature) - 1)
                hk.get_parameter('temperature',
                                 (),
                                 init=hk.initializers.Constant(init_temp))

            return init, (actor, critic, act)

        init, apply = model
        return cls(
            init=init,
            actor=apply[0],
            critic=apply[1],
            act=apply[2]
        )


def _get_act(act: str) -> Callable[[Array], Array]:
    if act == 'none':
        return lambda x: x
    if hasattr(jax.nn, act):
        return getattr(jax.nn, act)
    raise ValueError(act)


def _get_norm(norm: str) -> Callable[[Array], Array]:
    match norm:
        case 'none':
            return lambda x: x
        case 'layer':
            return hk.LayerNorm(axis=-1,
                                create_scale=True,
                                create_offset=True)
        case 'rms':
            return hk.RMSNorm(axis=-1,
                              create_scale=True)
        case _:
            raise ValueError(norm)<|MERGE_RESOLUTION|>--- conflicted
+++ resolved
@@ -76,10 +76,6 @@
     def __call__(self, obs: types.Observation) -> Array:
         mlp_feat, cnn_feat, emb = [], [], []
         def concat(x): return jnp.concatenate(x, -1)
-<<<<<<< HEAD
-
-=======
->>>>>>> 727e563c
         selected_keys = []
         for key, feat in sorted(obs.items()):
             if re.search(self.obs_keys, key):
@@ -87,11 +83,7 @@
                 match feat.dtype:
                     case jnp.uint8: cnn_feat.append(feat)
                     case _: mlp_feat.append(jnp.atleast_1d(feat))
-<<<<<<< HEAD
         print(f'{self.name} selected keys: {selected_keys}')
-=======
-        print(f'{self.name} keys: {selected_keys}')
->>>>>>> 727e563c
         if mlp_feat:
             mlp_feat = concat(mlp_feat)
             emb.append(self._mlp(mlp_feat))
