import dataclasses

from rltools.config import Config as _Config

Layers = tuple[int, ...]


@dataclasses.dataclass
class Config(_Config):
    gamma: float = .98
    lambda_: float = 1.
    entropy_per_dim: float = .1
    num_actions: int = 20

    # Architecture
    activation: str = 'elu'
    normalization: str = 'layer'
    asymmetric: bool = True
    mlp_layers: Layers = (512,)
    cnn_depths: Layers = (64, 64, 64, 64)
    cnn_kernels: Layers = (3, 3, 3, 3)
    cnn_strides: Layers = (2, 2, 2, 2)
    actor_keys: str = r'image|tcp_height|object_detected'
    actor_layers: Layers = (512, 512, 512)
<<<<<<< HEAD
    critic_keys: str = r'rgbd|robotiq_2f85|model'
=======
    critic_keys: str = r'rgbd|robotiq_2f85|model|box'
>>>>>>> 727e563c
    critic_layers: Layers = (512, 512, 512)
    ensemble_size: int = 2

    # Train
    jit: bool = True
    buffer_capacity: int = 10 ** 5
    batch_size: int = 512
<<<<<<< HEAD
    sequence_len: int = 1
=======
    sequence_len: int = 2
>>>>>>> 727e563c
    utd: float = .1
    learning_rate: float = 3e-4
    init_temperature: float = 1e-3
    temp_learning_rate: float = 1e-2
    polyak_tau: float = 1e-2
    weight_decay: float = 1e-6
    max_grad: float = 50.
    eval_every: int = 10_000
    train_after: int = 10_000

<<<<<<< HEAD
    logdir: str = 'logdir/src_household_img1step_rgbd_banlist_tcaug'
=======
    logdir: str = 'logdir/src_box_img2step_norgbd_noaug_nodr'
>>>>>>> 727e563c
    task: str = 'src'
    action_space: str = 'discrete'
    num_envs: int = 16
    seed: int = 0


_DEBUG_CONFIG = Config(
    gamma=.1,
    num_actions=13,
    cnn_depths=(31, 33),
    cnn_kernels=(2, 3),
    cnn_strides=(3, 3),
    actor_layers=(5, 7),
    critic_layers=(9, 11),
    buffer_capacity=100,
    batch_size=19,
    sequence_len=15,
    eval_every=1,
    train_after=1,
    utd=1,
    num_envs=1,
    jit=False
)<|MERGE_RESOLUTION|>--- conflicted
+++ resolved
@@ -22,11 +22,7 @@
     cnn_strides: Layers = (2, 2, 2, 2)
     actor_keys: str = r'image|tcp_height|object_detected'
     actor_layers: Layers = (512, 512, 512)
-<<<<<<< HEAD
-    critic_keys: str = r'rgbd|robotiq_2f85|model'
-=======
     critic_keys: str = r'rgbd|robotiq_2f85|model|box'
->>>>>>> 727e563c
     critic_layers: Layers = (512, 512, 512)
     ensemble_size: int = 2
 
@@ -34,26 +30,18 @@
     jit: bool = True
     buffer_capacity: int = 10 ** 5
     batch_size: int = 512
-<<<<<<< HEAD
-    sequence_len: int = 1
-=======
     sequence_len: int = 2
->>>>>>> 727e563c
     utd: float = .1
     learning_rate: float = 3e-4
     init_temperature: float = 1e-3
     temp_learning_rate: float = 1e-2
-    polyak_tau: float = 1e-2
+    polyak_tau: float = 5e-3
     weight_decay: float = 1e-6
     max_grad: float = 50.
     eval_every: int = 10_000
-    train_after: int = 10_000
+    train_after: int = 5_000
 
-<<<<<<< HEAD
-    logdir: str = 'logdir/src_household_img1step_rgbd_banlist_tcaug'
-=======
-    logdir: str = 'logdir/src_box_img2step_norgbd_noaug_nodr'
->>>>>>> 727e563c
+    logdir: str = 'logdir/src_household_img2step_norgbd_noaug_nodr'
     task: str = 'src'
     action_space: str = 'discrete'
     num_envs: int = 16
