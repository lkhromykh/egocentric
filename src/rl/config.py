import dataclasses

from rltools.config import Config as _Config

Layers = tuple[int, ...]


@dataclasses.dataclass
class Config(_Config):
    gamma: float = .98
    lambda_: float = 1.
    entropy_per_dim: float = .1
    num_actions: int = 20

    # Architecture
    activation: str = 'elu'
    normalization: str = 'layer'
    asymmetric: bool = True
<<<<<<< HEAD
    mlp_layers: Layers = (256,)
    cnn_depths: Layers = (64, 64, 64, 64)
    cnn_kernels: Layers = (3, 3, 3, 3)
    cnn_strides: Layers = (2, 2, 2, 2)
    actor_keys: str = r'image|tcp_pose|object_detected|gripper_pos'
    actor_layers: Layers = (256, 256)
    critic_keys: str = r'robotiq_2f85|model'
    critic_layers: Layers = (256, 256)
=======
    mlp_layers: Layers = (512,)
    cnn_depths: Layers = (96, 96, 96, 96)
    cnn_kernels: Layers = (3, 3, 3, 3)
    cnn_strides: Layers = (2, 2, 2, 2)
    actor_keys: str = r'image|tcp_pose|object_detected|gripper_pos'
    actor_layers: Layers = (512, 512)
    critic_keys: str = r'robotiq_2f85|model'
    critic_layers: Layers = (512, 512)
>>>>>>> 434ee02e
    ensemble_size: int = 2

    # Train
    jit: bool = True
    buffer_capacity: int = 5 * 10 ** 5
<<<<<<< HEAD
    batch_size: int = 256
    sequence_len: int = 4
=======
    batch_size: int = 512
    sequence_len: int = 2
>>>>>>> 434ee02e
    utd: float = .2
    learning_rate: float = 3e-4
    init_temperature: float = 1e-2
    temp_learning_rate: float = 1e-2
    polyak_tau: float = 5e-3
    weight_decay: float = 1e-5
<<<<<<< HEAD
    max_grad: float = 50.
    eval_every: int = 20_000
    train_after: int = 10_000

    logdir: str = 'logdir/dr_image_textured_small_boxes96'
=======
    max_grad: float = 10.
    eval_every: int = 20_000
    train_after: int = 10_000

    logdir: str = 'logdir/dr_image_textured_boxesncylinders_GAP'
>>>>>>> 434ee02e
    task: str = 'src'
    action_space: str = 'discrete'
    num_envs: int = 16
    seed: int = 0


_DEBUG_CONFIG = Config(
    gamma=.1,
    num_actions=13,
    cnn_depths=(31, 33),
    cnn_kernels=(2, 3),
    cnn_strides=(3, 3),
    actor_layers=(5, 7),
    critic_layers=(9, 11),
    buffer_capacity=100,
    batch_size=19,
    sequence_len=15,
    eval_every=1,
    train_after=1,
    utd=1,
    num_envs=1,
    jit=False
)<|MERGE_RESOLUTION|>--- conflicted
+++ resolved
@@ -16,16 +16,6 @@
     activation: str = 'elu'
     normalization: str = 'layer'
     asymmetric: bool = True
-<<<<<<< HEAD
-    mlp_layers: Layers = (256,)
-    cnn_depths: Layers = (64, 64, 64, 64)
-    cnn_kernels: Layers = (3, 3, 3, 3)
-    cnn_strides: Layers = (2, 2, 2, 2)
-    actor_keys: str = r'image|tcp_pose|object_detected|gripper_pos'
-    actor_layers: Layers = (256, 256)
-    critic_keys: str = r'robotiq_2f85|model'
-    critic_layers: Layers = (256, 256)
-=======
     mlp_layers: Layers = (512,)
     cnn_depths: Layers = (96, 96, 96, 96)
     cnn_kernels: Layers = (3, 3, 3, 3)
@@ -34,38 +24,24 @@
     actor_layers: Layers = (512, 512)
     critic_keys: str = r'robotiq_2f85|model'
     critic_layers: Layers = (512, 512)
->>>>>>> 434ee02e
     ensemble_size: int = 2
 
     # Train
     jit: bool = True
     buffer_capacity: int = 5 * 10 ** 5
-<<<<<<< HEAD
     batch_size: int = 256
     sequence_len: int = 4
-=======
-    batch_size: int = 512
-    sequence_len: int = 2
->>>>>>> 434ee02e
     utd: float = .2
     learning_rate: float = 3e-4
     init_temperature: float = 1e-2
     temp_learning_rate: float = 1e-2
     polyak_tau: float = 5e-3
     weight_decay: float = 1e-5
-<<<<<<< HEAD
-    max_grad: float = 50.
+    max_grad: float = 20.
     eval_every: int = 20_000
     train_after: int = 10_000
 
-    logdir: str = 'logdir/dr_image_textured_small_boxes96'
-=======
-    max_grad: float = 10.
-    eval_every: int = 20_000
-    train_after: int = 10_000
-
-    logdir: str = 'logdir/dr_image_textured_boxesncylinders_GAP'
->>>>>>> 434ee02e
+    logdir: str = 'logdir/dr_image_boxesonly96'
     task: str = 'src'
     action_space: str = 'discrete'
     num_envs: int = 16
