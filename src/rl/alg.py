import jax
import jax.numpy as jnp
import haiku as hk
import chex
import optax

from src.rl.config import Config
from src.rl.networks import Networks
from src.rl.training_state import TrainingState
from src.rl import ops
from src.rl import types_ as types


def vpi(cfg: Config, nets: Networks) -> types.StepFn:
    sg = jax.lax.stop_gradient
    def tree_slice(t, sl): return jax.tree_util.tree_map(lambda x: x[sl], t)

    def cross_entropy(q_values, log_probs, temperature):
        tempered_q_values = q_values / temperature
        normalized_weights = jax.nn.softmax(tempered_q_values, axis=0)
        normalized_weights = sg(normalized_weights)
        return -jnp.sum(normalized_weights * log_probs, axis=0)

    def loss_fn(
            params: hk.Params,
            target_params: hk.Params,
            rng: types.RNG,
            obs_t: types.Observation,
            a_t: types.Action,
            r_t: types.Array,
            disc_t: types.Array,
            log_mu_t: types.Array,
    ) -> tuple[chex.Numeric, types.Metrics]:
        # time major arrays are expected [TIME, BATCH, ...].
        chex.assert_tree_shape_prefix(obs_t, (cfg.sequence_len + 1, cfg.batch_size))
        chex.assert_tree_shape_prefix(a_t, (cfg.sequence_len, cfg.batch_size))

<<<<<<< HEAD
        tc_aug = jax.vmap(ops.augmentation_fn, in_axes=(None, 0, None))
        target_obs_t = obs_t.copy()
        for key, val in obs_t.items():
            if val.dtype == jnp.uint8:
                rng, k1, k2 = jax.random.split(rng, 3)
                target_obs_t[key] = tc_aug(k1, val, 4)
                obs_t[key] = tc_aug(k2, val, 4)
=======
        target_obs_t = obs_t.copy()
        # tc_aug = jax.vmap(ops.augmentation_fn, in_axes=(None, 0, None))
        # for key, val in obs_t.items():
        #     if val.dtype == jnp.uint8:
        #         rng, k1, k2 = jax.random.split(rng, 3)
        #         target_obs_t[key] = tc_aug(k1, val, 4)
        #         obs_t[key] = tc_aug(k2, val, 4)
>>>>>>> 727e563c

        policy_t = nets.actor(params, obs_t)
        log_pi_t = policy_t[:-1].log_prob(a_t)
        tau = jnp.maximum(params['~']['temperature'], -18.)
        tau = jax.nn.softplus(tau) + 1e-8
        act_dim = a_t.shape[-1]
        match cfg.action_space:
            # Avoid MC sampling for discrete action spaces.
            case 'discrete':
                pi_a_dash_t = jnp.eye(act_dim)  # as one_hot
                pi_a_dash_t = jnp.expand_dims(pi_a_dash_t, (1, 2))
                shape = (1, *policy_t.batch_shape, 1)
                pi_a_dash_t = jnp.tile(pi_a_dash_t, shape)
                log_pi_dash_t = policy_t.log_prob(pi_a_dash_t)
            case 'continuous':
                pi_a_dash_t, log_pi_dash_t = \
                    policy_t.experimental_sample_and_log_prob(
                        seed=rng, sample_shape=(cfg.num_actions,)
                    )
            case _: raise ValueError(cfg.action_space)
        obs_tTm1, target_obs_tTm1 = tree_slice(
            (obs_t, target_obs_t), jnp.s_[:-1])
        q_t = nets.critic(params, obs_tTm1, a_t)
        target_q_t = nets.critic(target_params, target_obs_tTm1, a_t)
        target_q_dash_t = jax.vmap(
            nets.critic, in_axes=(None, None, 0))(
            target_params, target_obs_t, pi_a_dash_t)
        match cfg.action_space:
            case 'discrete':
                prob_t = jnp.exp(log_pi_dash_t)
                v_t = jnp.expand_dims(prob_t, -1) * target_q_dash_t
                v_t = jnp.sum(v_t, 0)
            case 'continuous':
                v_t = target_q_dash_t.mean(0)

        in_axes = 5 * (1,) + (None,)
        target_fn = jax.vmap(ops.retrace, in_axes,
                             out_axes=1, axis_name='batch')
        in_axes = 2 * (-1,) + 4 * (None,)
        target_fn = jax.vmap(target_fn, in_axes,
                             out_axes=-1, axis_name='q_ensemble')

        log_rho_t = log_pi_t - log_mu_t
        disc_t *= cfg.gamma
        target_q_t = target_fn(target_q_t, v_t[1:], r_t, disc_t,
                               log_rho_t, cfg.lambda_)
        target_q_t = target_q_t.min(-1, keepdims=True)
        critic_loss = jnp.square(q_t - sg(target_q_t))
        not_reset = disc_t > 0  # mask cross episode bootstrap estimation
        critic_loss = jnp.mean(jnp.expand_dims(not_reset, -1) * critic_loss)

        target_q_dash_t = target_q_dash_t.mean(-1)
        match cfg.action_space:
            case 'discrete':
                entropy_t = policy_t.entropy()
                target_entropy = cfg.entropy_per_dim * jnp.log(act_dim)
                actor_loss = cross_entropy(target_q_dash_t, log_pi_dash_t, tau)
            case 'continuous':
                entropy_t = -log_pi_dash_t.mean(0)
                target_entropy = (cfg.entropy_per_dim - 1.) * act_dim
                actor_loss = -target_q_dash_t.mean(0) - sg(tau) * entropy_t
        actor_loss = jnp.mean(actor_loss)
        temp_loss = tau * sg(entropy_t.mean() - target_entropy)

        adv_gap = target_q_dash_t.max(0) - target_q_dash_t.min(0)
        metrics = {
            'critic_loss': critic_loss,
            'actor_loss': actor_loss,
            'temperature_loss': temp_loss,
            'temperature': tau,
            'entropy': entropy_t.mean(),
            'log_importance': log_rho_t.mean(),
            'reward': r_t.mean(),
            'value': target_q_t.mean(),
            'adv_gap': adv_gap.mean(),
        }
        return actor_loss + critic_loss + temp_loss, metrics

    def step(state: TrainingState,
             batch: types.Trajectory
             ) -> tuple[TrainingState, types.Metrics]:
        params = state.params
        target_params = state.target_params
        rng, subkey = jax.random.split(state.rng)

        batch = jax.tree_util.tree_map(lambda x: jnp.swapaxes(x, 0, 1), batch)
        args = map(
            batch.get,
            ('observations', 'actions', 'rewards', 'discounts', 'log_probs')
        )
        grad_fn = jax.grad(loss_fn, has_aux=True)
        grad, metrics = grad_fn(params, target_params, subkey, *args)
        metrics.update(grad_norm=optax.global_norm(grad))
        state = state.update(grad)
        return state.replace(rng=rng), metrics

    @chex.assert_max_traces(1)
    def fuse(state: TrainingState,
             batch: types.Trajectory,
             ) -> tuple[TrainingState, types.Metrics]:
        # Not passing num steps for compliance with the StepFn signature.
        num_steps = len(batch['rewards']) // cfg.batch_size
        for i in range(num_steps):
            b = cfg.batch_size * i
            e = b + cfg.batch_size
            subbatch = tree_slice(batch, jnp.s_[b:e])
            state, metrics = step(state, subbatch)
        print('Fusing %d gradient steps' % num_steps)
        return state, metrics

    return fuse<|MERGE_RESOLUTION|>--- conflicted
+++ resolved
@@ -35,15 +35,6 @@
         chex.assert_tree_shape_prefix(obs_t, (cfg.sequence_len + 1, cfg.batch_size))
         chex.assert_tree_shape_prefix(a_t, (cfg.sequence_len, cfg.batch_size))
 
-<<<<<<< HEAD
-        tc_aug = jax.vmap(ops.augmentation_fn, in_axes=(None, 0, None))
-        target_obs_t = obs_t.copy()
-        for key, val in obs_t.items():
-            if val.dtype == jnp.uint8:
-                rng, k1, k2 = jax.random.split(rng, 3)
-                target_obs_t[key] = tc_aug(k1, val, 4)
-                obs_t[key] = tc_aug(k2, val, 4)
-=======
         target_obs_t = obs_t.copy()
         # tc_aug = jax.vmap(ops.augmentation_fn, in_axes=(None, 0, None))
         # for key, val in obs_t.items():
@@ -51,7 +42,6 @@
         #         rng, k1, k2 = jax.random.split(rng, 3)
         #         target_obs_t[key] = tc_aug(k1, val, 4)
         #         obs_t[key] = tc_aug(k2, val, 4)
->>>>>>> 727e563c
 
         policy_t = nets.actor(params, obs_t)
         log_pi_t = policy_t[:-1].log_prob(a_t)
